"""
Using PySEP to curate the event catalog
"""
from obspy import read_events, read_inventory
from pysep import Declust, logger

logger.setLevel("DEBUG")
plot = False

cat = read_events("../metadata/nalaska_events.xml")
inv = read_inventory("../metadata/nalaska_stations.xml")

zedges = [0, 10, 35, 100]

declust = Declust(cat=cat, inv=inv)

<<<<<<< HEAD
# Plot the original event catalog
if False:
    declust.plot(cat=cat, inv=inv, color_by="depth", vmin=0, vmax=30, 
                 cmap="inferno_r",
                 show=False, save="og_event_catalog.png", 
                 title=f"Original Event Catalog (N={len(cat)})")

    declust.plot(cat=cat, inv=inv, color_by="data", vmin=0, vmax=30, 
                 cmap="viridis",
                 show=False, save="og_data_avail.png", 
                 title=f"OG CAT DATA AVAIALABILITY (N={len(cat)})")

declust.threshold_catalog(zedges=zedges, min_mags=[3., 4., 5.], min_data=10)
=======
# Kick out low-data events and threshold magnitudes by depth ranges
declust.threshold_catalog(zedges=zedges, min_mags=[3., 4., 5.], min_data=10)

# First pass: broad net to remove events with low data availability
dcl_cat = declust.decluster_events(choice="cartesian", zedges=zedges, 
                                   nkeep=[3, 3, 3], select_by="data_r", 
                                   nx=30, ny=30, plot=True)


# 2nd pass: more stringent net to get largest magnitudes only
dcl_cat2 = declust.decluster_events(cat=dcl_cat, choice="cartesian", 
                                    zedges=zedges, nkeep=[3, 2, 2], 
                                    select_by="magnitude", nx=15, ny=15,
                                    plot=False)
>>>>>>> 78473653


# Run srcrcv weight calculation
declust.calculate_srcrcv_weights(cat=dcl_cat, plot=True, show=True)

<<<<<<< HEAD
declust.update_metadata(cat=newcat)
declust.calculate_srcrcv_weights(plot=True)
a = 1/0

=======
# Plot the original event catalog and the final event catalog
if plot:
    declust.plot(cat=cat, inv=inv, color_by="depth", vmin=0, vmax=30, 
                 cmap="inferno_r",
                 show=False, save="og_event_catalog.png", 
                 title=f"Original Event Catalog (N={len(cat)})")
>>>>>>> 78473653


    declust.plot(cat=cat, inv=inv, color_by="data", vmin=0, vmax=30, 
                 cmap="viridis",
                 show=False, save="og_data_avail.png", 
                 title=f"OG CAT DATA AVAIALABILITY (N={len(cat)})")<|MERGE_RESOLUTION|>--- conflicted
+++ resolved
@@ -14,21 +14,6 @@
 
 declust = Declust(cat=cat, inv=inv)
 
-<<<<<<< HEAD
-# Plot the original event catalog
-if False:
-    declust.plot(cat=cat, inv=inv, color_by="depth", vmin=0, vmax=30, 
-                 cmap="inferno_r",
-                 show=False, save="og_event_catalog.png", 
-                 title=f"Original Event Catalog (N={len(cat)})")
-
-    declust.plot(cat=cat, inv=inv, color_by="data", vmin=0, vmax=30, 
-                 cmap="viridis",
-                 show=False, save="og_data_avail.png", 
-                 title=f"OG CAT DATA AVAIALABILITY (N={len(cat)})")
-
-declust.threshold_catalog(zedges=zedges, min_mags=[3., 4., 5.], min_data=10)
-=======
 # Kick out low-data events and threshold magnitudes by depth ranges
 declust.threshold_catalog(zedges=zedges, min_mags=[3., 4., 5.], min_data=10)
 
@@ -43,25 +28,17 @@
                                     zedges=zedges, nkeep=[3, 2, 2], 
                                     select_by="magnitude", nx=15, ny=15,
                                     plot=False)
->>>>>>> 78473653
 
 
 # Run srcrcv weight calculation
 declust.calculate_srcrcv_weights(cat=dcl_cat, plot=True, show=True)
 
-<<<<<<< HEAD
-declust.update_metadata(cat=newcat)
-declust.calculate_srcrcv_weights(plot=True)
-a = 1/0
-
-=======
 # Plot the original event catalog and the final event catalog
 if plot:
     declust.plot(cat=cat, inv=inv, color_by="depth", vmin=0, vmax=30, 
                  cmap="inferno_r",
                  show=False, save="og_event_catalog.png", 
                  title=f"Original Event Catalog (N={len(cat)})")
->>>>>>> 78473653
 
 
     declust.plot(cat=cat, inv=inv, color_by="data", vmin=0, vmax=30, 
