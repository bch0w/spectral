"""spectrogram of data for Kaikoura earthquake 2016-14-11T00:02:00
only works on GNS computer
"""
import os
import sys
import glob
import obspy
import argparse
import numpy as np
import matplotlib as mpl
import matplotlib.pyplot as plt
from obspy.core.stream import Stream
from obspy import read, read_inventory, UTCDateTime
<<<<<<< HEAD
from obspy.clients.fdsn import Client
from getdata import vog, geonet_internal, fdsn_download, pathnames
=======
from getdata import geonet_internal

mpl.rcParams['font.size'] = 8
mpl.rcParams['lines.linewidth'] = 1
>>>>>>> 7c48029a

# ignore warnings
import warnings
warnings.filterwarnings("ignore", category=FutureWarning)

<<<<<<< HEAD
mpl.rcParams['font.size'] = 8
mpl.rcParams['lines.linewidth'] = 1

def event_stream(vic_or_gns,choice,station,channel,event_id=False):
    """Given a GEONET event ID, return waveform streams with removed
    response. Waveforms can be from RDF or GEONET permanent stations, chooses
    correct downloading format based on requests
    :type vic_or_gns: str
    :param vic_or_gns: specifies pathames for data searching
    :type choice: str
    :param choice: GEONET or RDF (temporary) station data
    :type station: str
    :param station: station name i.e. GKBS or RD01 (case-insensitive)
    :type channel: str
    :param channel: channel of interest, i.e. BHN, HHE (case-insensitive)
    :type event_id: str
    :param event_id: GEONET event id for earthquakes, if default, function will
                    simply collect a catalog of events for a given time periods
    """
    # parse arguments
    choice = choice.lower() # geonet or rdf
    station_id = station.upper() # i.e. RD06 or PXZ
    channel = channel.upper()

    # get event information
    c = Client("GEONET")
    if event_id:
        cat = c.get_events(eventid=event_id)
    else:
        t_start = UTCDateTime("2017-320")
        t_end = UTCDateTime("2018-001")
        cat = c.get_events(starttime=t_start,
                            endtime=t_end,
                            minmagnitude=4,
                            maxmagnitude=6,
                            minlatitude=-50,
                            maxlatitude=-35,
                            minlongitude=165,
                            maxlongitude=180,
                            orderby="magnitude")

    for event in cat:
        origin = event.origins[0].time

        # temporary station filepaths
        if choice == "rdf":
            d1 = pathnames(vic_or_gns)['rdf'] + "July2017_Sep2017/DATA_ALL/"
            d2 = pathnames(vic_or_gns)['rdf'] + "Sep2017_Nov2017/DATA_ALL/"
            d3 = pathnames(vic_or_gns)['rdf'] + "Nov2017_Jan2018/DATA_ALL/"
            date_search = "{year}.{jday}".format(
                                            year=origin.year,jday=origin.julday)
            path_vert,path_north,path_east = [],[],[]
            for search in [d1,d2,d3]:
                path_vert += glob.glob(search+"{sta}.{date}*HHZ*".format(
                                                            sta=station_id,
                                                            date=date_search))
                path_north += glob.glob(search+"{sta}.{date}*HHN*".format(
                                                            sta=station_id,
                                                            date=date_search))
                path_east += glob.glob(search+"{sta}.{date}*HHE*".format(
                                                            sta=station_id,
                                                            date=date_search))

            st = read(path_vert[0]) + read(path_north[0]) + read(path_east[0])
            resp_filepath = pathnames(vic_or_gns)['rdf'] + "DATALESS.RDF.XX"
            inv = read_inventory(resp_filepath)


        # grab geonet data either internally or via fdsn
        elif choice == "geonet":
            if vic_or_gns == "GNS":
                path_vert, resp_vert = geonet_internal(station=station_id,
                                            channel= channel[:2] + 'Z',
                                            start = origin,
                                            response = True)
                path_north, resp_north = geonet_internal(station=station_id,
                                            channel= channel[:2] + 'N',
                                            start = origin,
                                            response = True)
                path_east, resp_east = geonet_internal(station=station_id,
                                            channel= channel[:2] + 'E',
                                            start = origin,
                                            response = True)
                inv = read_inventory(resp_vert)
                inv += read_inventory(resp_north)
                inv += read_inventory(resp_east)
                st = (read(path_vert[0]) + read(path_north[0]) +
                                                            read(path_east[0]))


            elif vic_or_gns == "VIC":
                st, inv = fdsn_download(station=station_id,
                                        channel = channel[:2] + '*',
                                        start = origin,
                                        response = True)

        return st, inv, cat


# MAIN
parser = argparse.ArgumentParser(description='Plot spectrograms for earthquake\
                    example call python make_spectrogram.py --choice rdf\
                     --station rd01 --channel HHZ --output vel')
parser.add_argument('--choice', help='GEONET or RDF, default = RDF',
                    type=str,default='RDF')
parser.add_argument('--station', help='Station choice, default = RD01',type=str,
                    default='RD01')
parser.add_argument('--channel', help='Instrument channel for choice geonet\
                    , i.e. BN1/HHZ, ignores component, default = HHZ',
                    type=str, default='HHZ')
parser.add_argument('--output', help='Units of waveforms, [vel]/disp/acc',
                    type=str,default='VEL')
parser.add_argument('--component', help='Component of waveforms, N/E/Z',
                    type=str,default='Z')
parser.add_argument('--event_id', help='Quake event id from GEONET',
                    type=str, default='2017p916322')


# parse arguments
arg = parser.parse_args()
choice = arg.choice.lower() # geonet or rdf
station_id = arg.station.upper() # i.e. RD06 or PXZ
channel = arg.channel.upper()
output = arg.output.upper() # i.e. "VEL" or "DISP" or "ACC"
comp = arg.component.upper()

# grab data
vic_or_gns = vog()
st,inv,cat = event_stream(vic_or_gns=vic_or_gns,
                      choice=choice,
                      station=station_id,
                      channel=channel,
                      event_id="2017p916322")

# origin time
event = cat[0]
event_id = event.resource_id.id.split('/')[1]
origin = event.origins[0].time
start_time = origin - 200
end_time = origin + 600
=======
# set station and channel ID
channel_dict = {"Z":"HH*","S":"BN*"}
station = sys.argv[1].upper() # i.e. gkbs
channel = channel_dict[station[-1]]


# origin time (kaikoura earthquake)
origin = UTCDateTime('2016-11-13T11:02:56')
start = origin - 200
end = origin + 2000
year = start.year
julday = start.julday

# read in data
mseed_files, resp_files = geonet_internal(station=station,
                                                channel=channel,
                                                start=origin,
                                                response=True)
st = Stream()
for files in mseed_files:
    st += read(files)
inv = read_inventory(resp_files[0])
for files in resp_files[1:]:
    inv += read_inventory(files)

# preprocessing
st.detrend('simple')
st.trim(starttime=start,endtime=end)
st.taper(max_percentage=0.05)
st.attach_response(inventories=inv)
st.remove_response(output='VEL',water_level=100)
>>>>>>> 7c48029a

# filter window
tmin = 3
tmax = 30
freqmin = 1/tmax
freqmax = 1/tmin

# spectrogram settings
window_length = 200
clip_low = 0
clip_high = 1.0

# preprocessing
<<<<<<< HEAD
st.trim(starttime=start_time,endtime=end_time)
st.detrend('linear')
st.taper(max_percentage=0.05)
st.attach_response(inventories=inv)
st.remove_response(output=output,water_level=100)

st.detrend('linear')
st.taper(max_percentage=0.05)
st.filter("bandpass",freqmin=freqmin,freqmax=freqmax,corners=3)
=======
st.detrend("simple")
st.taper(max_percentage=0.05)
st.filter("bandpass",freqmin=freqmin,freqmax=freqmax,corners=3)

# separate horizontal data streams
north = st.select(component='1')
east = st.select(component='2')
if (len(north) and len(east)) == 0:
    north = st.select(component='N')
    east = st.select(component='E')
north = north[0].data
east = east[0].data

# choices for working trace
vertical = st.select(component='Z')[0].data
horizontal = np.sqrt(north**2 + east**2)
motion_vector = np.sqrt(vertical**2 + north**2 + east**2)

# assign trace to use
tr_work = st[0].copy()
tr_work.data = motion_vector
stats = tr_work.stats
>>>>>>> 7c48029a

# plotting
f,(ax1,ax1a,ax1b,ax2,ax3) = plt.subplots(5,
                                        sharex=True,
                                        sharey=False,
                                        figsize=(9,5))

<<<<<<< HEAD
# s============= subplot 1 (waveform) =============
tr = st.select(component=comp)[0]
stats  = tr.stats

t = np.linspace(0,stats.endtime-stats.starttime,stats.npts)
ax1.plot(t,tr.data,linewidth=1,c='k',label=tr.get_id())
ax1.legend()
ax1.grid(which="both")
ax1.set_ylabel("{} Velocity (m/s)".format(label_dict[stats.channel[-1]]))
plot_title = "{id} | {i} | {o} | {t0}-{t1} s | FFT Len: {wl}s".format(
            id=event_id,
            i=tr.get_id(),
            o=start_time,
            t0=tmin,
            t1=tmax,
            wl=window_length
            )
ax1.set_title(plot_title,fontsize=10)

# ============= subplot 2 (spectrogram) =============
spec = tr.spectrogram(log=False,clip=[clip_low,clip_high],cmap='plasma',
                        axes=ax2,show=False,wlen=window_length)
=======
# subplot 1 (waveform)
t = np.linspace(0,stats.endtime-stats.starttime,stats.npts)
ax1.plot(t,vertical,linewidth=1,c='k')
ax1.set_ylabel('Vertical velocity (m/s)')
ax1a.plot(t,north,linewidth=1,c='k')
ax1a.set_ylabel('North velocity (m/s)')
ax1b.plot(t,east,linewidth=1,c='k')
ax1b.set_ylabel('East velocity (m/s)')
for ax in [ax1,ax1a,ax1b]:
    ax.grid(which="both")
    
plot_title = "Kaikoura Earthquake | " + \
"{instr} | {otime} | {t0}-{t1} s | FFT Len: {wl}s".format(
            otime=stats.starttime,
            instr=st[0].get_id()[:-4],
            t0=tmin,
            t1=tmax,
            wl=window_length)
ax1.set_title(plot_title,fontsize=10)

# subplot 2 (spectrogram)
spec = tr_work.spectrogram(log=False,
                            clip=[clip_low,clip_high],
                            cmap='plasma',
                            axes=ax2,
                            wlen=window_length,
                            show=False)
>>>>>>> 7c48029a
ax2.set_ylabel("Frequency (Hz)")
ax2.set_ylim([freqmin,2])
# ax2.set_yticks(np.linspace(freqmin,0.2,3))
ax2.grid(color='w')

<<<<<<< HEAD

# ===== processing for sub3 - determine duration of "secondary energy" ======
seismo =  tr.data**2
=======
# processing for sub3 - determine duration of "secondary energy"
# normalize trace between 0 and 1 for comparison between stations
seismo =  tr_work.data
seismo /= seismo.max()
>>>>>>> 7c48029a
samp_rate = stats.sampling_rate

peak_amp = seismo.max()
threshold_percentage = 0.1
threshold = peak_amp * threshold_percentage

# loop over seismogram, determine start and end of peak energy
a_over, s_over = [],[]
for i,amplitude in enumerate(seismo):
    if amplitude >= threshold:
        s_over.append(i)
        a_over.append(amplitude)

# find edgepoints by checking if the next sample j is the same as i+1
s_edge,a_edge,sections = [s_over[0]],[a_over[0]],[]
for i,(S,A) in enumerate(zip(s_over[1:-2],a_over[1:-2])):
    if s_over[i+2] != (S + 1):
        section = np.trapz(a_edge,s_edge)
        sections.append(section)
        s_edge,a_edge = [s_over[i+1]],[a_over[i+1]]
    else:
        s_edge.append(S)
        a_edge.append(A)

# convert samples to time
t_over = []
for S in s_over:
    t_over.append(t[S])

duration = sum(sections)
print("Duration criteria: {}".format(duration))

<<<<<<< HEAD
# ============= subplot 3 edited seismogram with threshold =============
ax3.plot(t,seismo,'k',label=tr.get_id())
ax3.plot(t[energy_start:energy_end],seismo[energy_start:energy_end],'r',
                                                label='Amplitude >= Threshold')
=======
# subplot 3 edited seismogram with threshold
ax3.plot(t,seismo,'k',label=st[0].get_id())
ax3.scatter(t_over,a_over,c='r',marker='.',s=1,zorder=100)
>>>>>>> 7c48029a
h_lab = "Threshold = {}% peak amplitude".format(int(threshold_percentage*100))
ax3.axhline(y=threshold,
            xmin=t[0],xmax=t[-1],
            zorder=1,
            color='r',
            linestyle='-.',
            linewidth=.85,
            label=h_lab)

ax3.grid()
ax3.set_ylim([0,peak_amp+peak_amp*0.1])
ax3.set_ylabel('velocity^2 (m^/s^2)')
ax3.set_xlabel("Time (sec)")
ax3.legend()

<<<<<<< HEAD
ano_x = round(t[int(energy_end + 100*samp_rate)]/1000) * 1000
ano_y = threshold * 2
ax3.annotate("Duration of energy: {} sec".format(duration),
                                                xy=(ano_x,ano_y),
                                                xytext=(ano_x,ano_y))


# ============= final touches =============
# plt.xlim([200,2000])
plt.subplots_adjust(wspace=.5, hspace=0)

plt.show()


# ===========================OLD-INTEGRAL-APPROACH==============================
    # # determine when 75% of energy reached
    # total_energy = np.trapz(seismo,t)
    # thresh_max = 0.9
    # thresh_min = 0.01
    # threshold = [thresh_min*total_energy, thresh_max*total_energy]
    #
    # # iterate over waveform by 1 sec intervals
    # temp_energy = 0
    # energy_start = 0
    # while temp_energy < threshold[0]:
    #     energy_start += samp_rate
    #     temp_energy = np.trapz(seismo[0:energy_start],t[0:energy_start])
    #
    # energy_end = energy_start
    # while temp_energy < threshold[1]:
    #     energy_end += samp_rate
    #     temp_energy = np.trapz(seismo[0:energy_end],t[0:energy_end])
    #
    # duration = (energy_end-energy_start)/samp_rate
    #
    # # subplot 3 edited seismogram with threshold
    # ax3.plot(t,seismo,'k',label=st[0].get_id())
    # ax3.plot(t[energy_start:energy_end],seismo[energy_start:energy_end],'r',
    #     label='{min}% < A^2 < {max}% total energy'.format(min=thresh_min*100,
    #                                                             max=thresh_max*100))
    #
    # ax3.grid()
    # ax3.set_ylim([0,peak_amp+peak_amp*0.1])
    # ax3.set_ylabel('velocity^2 (m^2/s^2)')
    # ax3.set_xlabel("Time (sec)")
    # ax3.legend()
    #
    # ano_x = round(t[int(energy_end + 100*samp_rate)]/1000) * 1000
    # ano_y = peak_amp/2
    # ax3.annotate("Duration of energy: {} sec".format(duration),
    #                                                 xy=(ano_x,ano_y),
    #                                                 xytext=(ano_x,ano_y))
# ===========================OLD-INTEGRAL-APPROACH==============================
=======
# ano_x = round(t[int(energy_end + 100*samp_rate)]/1000) * 1000
# ano_y = threshold * 2
# ax3.annotate("Duration of energy: {} sec".format(duration),
#                                                 xy=(ano_x,ano_y),
#                                                 xytext=(ano_x,ano_y))

# final touches
plt.xlim([200,2000])
plt.subplots_adjust(wspace=.5, hspace=0)

# save fig
figure_folder = '/seis/prj/fwi/bchow/spectral/output_plots/spectrograms/'
subfolder = '{}-{}s'.format(tmin,tmax)
foldercheck = os.path.join(figure_folder,subfolder)
if not os.path.exists(foldercheck):
    print("Making directory ",foldercheck,end=", ")
    os.makedirs(foldercheck)
figure_name = "{s}-{c}_{l}-{h}kaikoura".format(s=station,
                                c=channel,
                                l=tmin,
                                h=tmax)
outpath = os.path.join(figure_folder,subfolder,figure_name)
# f.savefig(outpath,dpi=250)
# print("saved figure:\n\t",outpath)

# text file containing parameters for easy comparisons
text_file = '/seis/prj/fwi/bchow/spectral/duration/{t0}-{t1}s_amp.txt'.format(
                                            t0=tmin,
                                            t1=tmax)
# with open(text_file,'a') as f:
#     write_string = ("\nID: {I}\n"
#                     "Filter bounds: {F1}-{F2} s\n"
#                     "Peak amplitude: {P} m/s\n"
#                     "Duration: {D} s\n"
#                     "Start: {S} s\n"
#                     "End: {E} s\n".format(I=st[0].get_id(),
#                                         F1=tmin,
#                                         F2=tmax,
#                                         P=st[0].data.max(),
#                                         D=duration,
#                                         S=energy_start/samp_rate,
#                                         E=energy_end/samp_rate))
#     f.write("="*80)
#     f.write("{}".format(write_string))
#     print("text file written")

plt.show()
>>>>>>> 7c48029a
<|MERGE_RESOLUTION|>--- conflicted
+++ resolved
@@ -11,21 +11,16 @@
 import matplotlib.pyplot as plt
 from obspy.core.stream import Stream
 from obspy import read, read_inventory, UTCDateTime
-<<<<<<< HEAD
 from obspy.clients.fdsn import Client
 from getdata import vog, geonet_internal, fdsn_download, pathnames
-=======
-from getdata import geonet_internal
+
 
 mpl.rcParams['font.size'] = 8
 mpl.rcParams['lines.linewidth'] = 1
->>>>>>> 7c48029a
-
 # ignore warnings
 import warnings
 warnings.filterwarnings("ignore", category=FutureWarning)
 
-<<<<<<< HEAD
 mpl.rcParams['font.size'] = 8
 mpl.rcParams['lines.linewidth'] = 1
 
@@ -166,39 +161,6 @@
 origin = event.origins[0].time
 start_time = origin - 200
 end_time = origin + 600
-=======
-# set station and channel ID
-channel_dict = {"Z":"HH*","S":"BN*"}
-station = sys.argv[1].upper() # i.e. gkbs
-channel = channel_dict[station[-1]]
-
-
-# origin time (kaikoura earthquake)
-origin = UTCDateTime('2016-11-13T11:02:56')
-start = origin - 200
-end = origin + 2000
-year = start.year
-julday = start.julday
-
-# read in data
-mseed_files, resp_files = geonet_internal(station=station,
-                                                channel=channel,
-                                                start=origin,
-                                                response=True)
-st = Stream()
-for files in mseed_files:
-    st += read(files)
-inv = read_inventory(resp_files[0])
-for files in resp_files[1:]:
-    inv += read_inventory(files)
-
-# preprocessing
-st.detrend('simple')
-st.trim(starttime=start,endtime=end)
-st.taper(max_percentage=0.05)
-st.attach_response(inventories=inv)
-st.remove_response(output='VEL',water_level=100)
->>>>>>> 7c48029a
 
 # filter window
 tmin = 3
@@ -212,17 +174,6 @@
 clip_high = 1.0
 
 # preprocessing
-<<<<<<< HEAD
-st.trim(starttime=start_time,endtime=end_time)
-st.detrend('linear')
-st.taper(max_percentage=0.05)
-st.attach_response(inventories=inv)
-st.remove_response(output=output,water_level=100)
-
-st.detrend('linear')
-st.taper(max_percentage=0.05)
-st.filter("bandpass",freqmin=freqmin,freqmax=freqmax,corners=3)
-=======
 st.detrend("simple")
 st.taper(max_percentage=0.05)
 st.filter("bandpass",freqmin=freqmin,freqmax=freqmax,corners=3)
@@ -245,7 +196,6 @@
 tr_work = st[0].copy()
 tr_work.data = motion_vector
 stats = tr_work.stats
->>>>>>> 7c48029a
 
 # plotting
 f,(ax1,ax1a,ax1b,ax2,ax3) = plt.subplots(5,
@@ -253,7 +203,6 @@
                                         sharey=False,
                                         figsize=(9,5))
 
-<<<<<<< HEAD
 # s============= subplot 1 (waveform) =============
 tr = st.select(component=comp)[0]
 stats  = tr.stats
@@ -276,50 +225,14 @@
 # ============= subplot 2 (spectrogram) =============
 spec = tr.spectrogram(log=False,clip=[clip_low,clip_high],cmap='plasma',
                         axes=ax2,show=False,wlen=window_length)
-=======
-# subplot 1 (waveform)
-t = np.linspace(0,stats.endtime-stats.starttime,stats.npts)
-ax1.plot(t,vertical,linewidth=1,c='k')
-ax1.set_ylabel('Vertical velocity (m/s)')
-ax1a.plot(t,north,linewidth=1,c='k')
-ax1a.set_ylabel('North velocity (m/s)')
-ax1b.plot(t,east,linewidth=1,c='k')
-ax1b.set_ylabel('East velocity (m/s)')
-for ax in [ax1,ax1a,ax1b]:
-    ax.grid(which="both")
-    
-plot_title = "Kaikoura Earthquake | " + \
-"{instr} | {otime} | {t0}-{t1} s | FFT Len: {wl}s".format(
-            otime=stats.starttime,
-            instr=st[0].get_id()[:-4],
-            t0=tmin,
-            t1=tmax,
-            wl=window_length)
-ax1.set_title(plot_title,fontsize=10)
-
-# subplot 2 (spectrogram)
-spec = tr_work.spectrogram(log=False,
-                            clip=[clip_low,clip_high],
-                            cmap='plasma',
-                            axes=ax2,
-                            wlen=window_length,
-                            show=False)
->>>>>>> 7c48029a
 ax2.set_ylabel("Frequency (Hz)")
 ax2.set_ylim([freqmin,2])
 # ax2.set_yticks(np.linspace(freqmin,0.2,3))
 ax2.grid(color='w')
 
-<<<<<<< HEAD
 
 # ===== processing for sub3 - determine duration of "secondary energy" ======
 seismo =  tr.data**2
-=======
-# processing for sub3 - determine duration of "secondary energy"
-# normalize trace between 0 and 1 for comparison between stations
-seismo =  tr_work.data
-seismo /= seismo.max()
->>>>>>> 7c48029a
 samp_rate = stats.sampling_rate
 
 peak_amp = seismo.max()
@@ -352,16 +265,9 @@
 duration = sum(sections)
 print("Duration criteria: {}".format(duration))
 
-<<<<<<< HEAD
-# ============= subplot 3 edited seismogram with threshold =============
-ax3.plot(t,seismo,'k',label=tr.get_id())
-ax3.plot(t[energy_start:energy_end],seismo[energy_start:energy_end],'r',
-                                                label='Amplitude >= Threshold')
-=======
 # subplot 3 edited seismogram with threshold
 ax3.plot(t,seismo,'k',label=st[0].get_id())
 ax3.scatter(t_over,a_over,c='r',marker='.',s=1,zorder=100)
->>>>>>> 7c48029a
 h_lab = "Threshold = {}% peak amplitude".format(int(threshold_percentage*100))
 ax3.axhline(y=threshold,
             xmin=t[0],xmax=t[-1],
@@ -377,61 +283,6 @@
 ax3.set_xlabel("Time (sec)")
 ax3.legend()
 
-<<<<<<< HEAD
-ano_x = round(t[int(energy_end + 100*samp_rate)]/1000) * 1000
-ano_y = threshold * 2
-ax3.annotate("Duration of energy: {} sec".format(duration),
-                                                xy=(ano_x,ano_y),
-                                                xytext=(ano_x,ano_y))
-
-
-# ============= final touches =============
-# plt.xlim([200,2000])
-plt.subplots_adjust(wspace=.5, hspace=0)
-
-plt.show()
-
-
-# ===========================OLD-INTEGRAL-APPROACH==============================
-    # # determine when 75% of energy reached
-    # total_energy = np.trapz(seismo,t)
-    # thresh_max = 0.9
-    # thresh_min = 0.01
-    # threshold = [thresh_min*total_energy, thresh_max*total_energy]
-    #
-    # # iterate over waveform by 1 sec intervals
-    # temp_energy = 0
-    # energy_start = 0
-    # while temp_energy < threshold[0]:
-    #     energy_start += samp_rate
-    #     temp_energy = np.trapz(seismo[0:energy_start],t[0:energy_start])
-    #
-    # energy_end = energy_start
-    # while temp_energy < threshold[1]:
-    #     energy_end += samp_rate
-    #     temp_energy = np.trapz(seismo[0:energy_end],t[0:energy_end])
-    #
-    # duration = (energy_end-energy_start)/samp_rate
-    #
-    # # subplot 3 edited seismogram with threshold
-    # ax3.plot(t,seismo,'k',label=st[0].get_id())
-    # ax3.plot(t[energy_start:energy_end],seismo[energy_start:energy_end],'r',
-    #     label='{min}% < A^2 < {max}% total energy'.format(min=thresh_min*100,
-    #                                                             max=thresh_max*100))
-    #
-    # ax3.grid()
-    # ax3.set_ylim([0,peak_amp+peak_amp*0.1])
-    # ax3.set_ylabel('velocity^2 (m^2/s^2)')
-    # ax3.set_xlabel("Time (sec)")
-    # ax3.legend()
-    #
-    # ano_x = round(t[int(energy_end + 100*samp_rate)]/1000) * 1000
-    # ano_y = peak_amp/2
-    # ax3.annotate("Duration of energy: {} sec".format(duration),
-    #                                                 xy=(ano_x,ano_y),
-    #                                                 xytext=(ano_x,ano_y))
-# ===========================OLD-INTEGRAL-APPROACH==============================
-=======
 # ano_x = round(t[int(energy_end + 100*samp_rate)]/1000) * 1000
 # ano_y = threshold * 2
 # ax3.annotate("Duration of energy: {} sec".format(duration),
@@ -478,5 +329,4 @@
 #     f.write("{}".format(write_string))
 #     print("text file written")
 
-plt.show()
->>>>>>> 7c48029a
+plt.show()